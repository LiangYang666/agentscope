# -*- coding: utf-8 -*-
""" Setup for installation."""
from __future__ import absolute_import, division, print_function

import re

import setuptools

# obtain version from src/agentscope/_version.py
with open("src/agentscope/_version.py", encoding="UTF-8") as f:
    VERSION = re.search(
        r'^__version__\s*=\s*[\'"]([^\'"]*)[\'"]',
        f.read(),
        re.MULTILINE,
    ).group(1)

NAME = "agentscope"
URL = "https://github.com/modelscope/agentscope"

# released requires
minimal_requires = [
    "json5",
    "jsonschema",
    "networkx",
    "black",
    "docstring_parser",
    "pydantic",
    "loguru==0.6.0",
    "tiktoken",
    "Pillow",
    "requests",
    "inputimeout",
    "numpy",
    "flask_sqlalchemy",
    "python-socketio",
    "flake8",
    "psutil",
    "shortuuid",
    "scipy",
    # Leaving openai and dashscope here as default supports
    "openai>=1.3.0",
    "dashscope>=1.19.0",
    "nest_asyncio",
]

extra_service_requires = [
    "docker",
    "pymongo",
    "pymysql",
    "bs4",
    "beautifulsoup4",
    "feedparser",
    "notebook",
    "nbclient",
    "nbformat",
    "playwright",
    "markdownify",
<<<<<<< HEAD
    "mcp>=1.8.0; python_version>='3.10'",
=======
    "mcp>=1.8.0,<1.10.0; python_version>='3.10'",
>>>>>>> f93b9282
]

extra_distribute_requires = [
    "grpcio==1.60.0",
    "grpcio-tools==1.60.0",
    "protobuf==4.25.0",
    "expiringdict",
    "cloudpickle",
    "redis",
]

extra_dev_requires = [
    # unit test
    "pytest",
    "pytest-cov",
    "pre-commit",
    # doc
    "sphinx",
    "sphinx-autobuild",
    "sphinx_rtd_theme",
    "myst-parser",
    "sphinxcontrib-mermaid",
    "sphinx-gallery",
    "sphinx-autobuild",
    "matplotlib",
    # extra
    "transformers",
]

extra_gradio_requires = [
    "gradio==4.44.1",
    "modelscope_studio==0.0.5",
]

extra_rag_requires = [
    "llama-index==0.10.30",
    "llama-index-retrievers-bm25==0.2.0",
]

# API requires
extra_gemini_requires = ["google-generativeai>=0.4.0"]
# TODO: The latest version has bug in importing, waiting for fix in this issue
#  https://github.com/BerriAI/litellm/issues/10349
extra_litellm_requires = ["litellm==1.65"]
extra_zhipuai_requires = ["zhipuai"]
extra_ollama_requires = ["ollama>=0.1.7"]
extra_anthropic_requires = ["anthropic"]

# Full requires
extra_full_requires = (
    extra_distribute_requires
    + extra_service_requires
    + extra_dev_requires
    + extra_gradio_requires
    + extra_rag_requires
    + extra_gemini_requires
    + extra_litellm_requires
    + extra_zhipuai_requires
    + extra_ollama_requires
    + extra_anthropic_requires
)

# For online workstation
extra_online_requires = extra_full_requires + [
    "oss2",
    "flask_babel",
    "babel==2.15.0",
    "gunicorn",
]

with open("README.md", "r", encoding="UTF-8") as fh:
    long_description = fh.read()

setuptools.setup(
    name=NAME,
    version=VERSION,
    author="SysML team of Alibaba Tongyi Lab ",
    author_email="gaodawei.gdw@alibaba-inc.com",
    description="AgentScope: A Flexible yet Robust Multi-Agent Platform.",
    long_description=long_description,
    long_description_content_type="text/markdown",
    url=URL,
    download_url=f"{URL}/archive/v{VERSION}.tar.gz",
    keywords=["deep-learning", "multi agents", "agents"],
    package_dir={"": "src"},
    packages=setuptools.find_packages("src"),
    package_data={
        "agentscope.prompt": ["_prompt_examples.json"],
        "agentscope.service.browser": ["markpage.js"],
    },
    install_requires=minimal_requires,
    extras_require={
        # For specific LLM API
        "ollama": extra_ollama_requires,
        "litellm": extra_litellm_requires,
        "zhipuai": extra_zhipuai_requires,
        "gemini": extra_gemini_requires,
        "anthropic": extra_anthropic_requires,
        # For service functions
        "service": extra_service_requires,
        # For distribution mode
        "distribute": extra_distribute_requires,
        # With unit test requires
        "dev": extra_dev_requires,
        # With full requires
        "full": extra_full_requires,
        # With online workstation requires
        "online": extra_online_requires,
    },
    license="Apache License 2.0",
    classifiers=[
        "Development Status :: 4 - Beta",
        "Programming Language :: Python :: 3",
        "Programming Language :: Python :: 3.9",
        "License :: OSI Approved :: Apache Software License",
        "Operating System :: OS Independent",
    ],
    python_requires=">=3.9",
    entry_points={
        "console_scripts": [
            "as_gradio=agentscope.web.gradio.studio:run_app",
            "as_workflow=agentscope.web.workstation.workflow:main",
            "as_server=agentscope.server.launcher:as_server",
        ],
    },
)<|MERGE_RESOLUTION|>--- conflicted
+++ resolved
@@ -55,11 +55,7 @@
     "nbformat",
     "playwright",
     "markdownify",
-<<<<<<< HEAD
-    "mcp>=1.8.0; python_version>='3.10'",
-=======
     "mcp>=1.8.0,<1.10.0; python_version>='3.10'",
->>>>>>> f93b9282
 ]
 
 extra_distribute_requires = [
